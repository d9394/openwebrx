import subprocess
from owrx.config import PropertyManager
from owrx.feature import FeatureDetector, UnknownFeatureException
import threading
import csdr
import time
import os
import signal
import sys
import socket
import logging

logger = logging.getLogger(__name__)

class SdrService(object):
    sdrProps = None
    sources = {}
    lastPort = None
    @staticmethod
    def getNextPort():
        pm = PropertyManager.getSharedInstance()
        (start, end) = pm["iq_port_range"]
        if SdrService.lastPort is None:
            SdrService.lastPort = start
        else:
            SdrService.lastPort += 1
            if SdrService.lastPort > end:
                raise IndexError("no more available ports to start more sdrs")
        return SdrService.lastPort
    @staticmethod
    def loadProps():
        if SdrService.sdrProps is None:
            pm = PropertyManager.getSharedInstance()
            featureDetector = FeatureDetector()
            def loadIntoPropertyManager(dict: dict):
                propertyManager = PropertyManager()
                for (name, value) in dict.items():
                    propertyManager[name] = value
                return propertyManager
            def sdrTypeAvailable(value):
                try:
                    if not featureDetector.is_available(value["type"]):
                        logger.error("The RTL source type \"{0}\" is not available. please check requirements.".format(value["type"]))
                        return False
                    return True
                except UnknownFeatureException:
                    logger.error("The RTL source type \"{0}\" is invalid. Please check your configuration".format(value["type"]))
                    return False
            # transform all dictionary items into PropertyManager object, filtering out unavailable ones
            SdrService.sdrProps = {
                name: loadIntoPropertyManager(value) for (name, value) in pm["sdrs"].items() if sdrTypeAvailable(value)
            }
            logger.info("SDR sources loaded. Availables SDRs: {0}".format(", ".join(map(lambda x: x["name"], SdrService.sdrProps.values()))))
    @staticmethod
    def getSource(id = None):
        SdrService.loadProps()
        if id is None:
            # TODO: configure default sdr in config? right now it will pick the first one off the list.
            id = list(SdrService.sdrProps.keys())[0]
        sources = SdrService.getSources()
        return sources[id]
    @staticmethod
    def getSources():
        SdrService.loadProps()
        for id in SdrService.sdrProps.keys():
            if not id in SdrService.sources:
                props = SdrService.sdrProps[id]
                className = ''.join(x for x in props["type"].title() if x.isalnum()) + "Source"
                cls = getattr(sys.modules[__name__], className)
                SdrService.sources[id] = cls(props, SdrService.getNextPort())
        return SdrService.sources


class SdrSource(object):
    def __init__(self, props, port):
        self.props = props
        self.activateProfile()
        self.rtlProps = self.props.collect(
            "samp_rate", "nmux_memory", "center_freq", "ppm", "rf_gain", "lna_gain", "rf_amp", "antenna", "if_gain"
        ).defaults(PropertyManager.getSharedInstance())

        def restart(name, value):
            logger.debug("restarting sdr source due to property change: {0} changed to {1}".format(name, value))
            self.stop()
            self.start()
        self.rtlProps.wire(restart)
        self.port = port
        self.monitor = None
        self.clients = []
        self.spectrumClients = []
        self.spectrumThread = None
        self.process = None
        self.modificationLock = threading.Lock()

    # override this in subclasses
    def getCommand(self):
        pass

    # override this in subclasses, if necessary
    def getFormatConversion(self):
        return None

    def activateProfile(self, id = None):
        profiles = self.props["profiles"]
        if id is None:
            id = list(profiles.keys())[0]
        logger.debug("activating profile {0}".format(id))
        profile = profiles[id]
        for (key, value) in profile.items():
            # skip the name, that would overwrite the source name.
            if key == "name": continue
            self.props[key] = value

    def getProfiles(self):
        return self.props["profiles"]

    def getName(self):
        return self.props["name"]

    def getProps(self):
        return self.props

    def getPort(self):
        return self.port

    def start(self):
        self.modificationLock.acquire()
        if self.monitor:
            self.modificationLock.release()
            return

        props = self.rtlProps

<<<<<<< HEAD
        start_sdr_command = self.command.format(
            samp_rate = props["samp_rate"],
            center_freq = props["center_freq"],
            center_freq_mhz = props["center_freq"]/1e6,
            ppm = props["ppm"],
            rf_gain = props["rf_gain"],
            lna_gain = props["lna_gain"],
            rf_amp = props["rf_amp"]
=======
        start_sdr_command = self.getCommand().format(
            **props.collect("samp_rate", "center_freq", "ppm", "rf_gain", "lna_gain", "rf_amp", "antenna", "if_gain").__dict__()
>>>>>>> 8a7aeca6
        )

        format_conversion = self.getFormatConversion()
        if format_conversion is not None:
            start_sdr_command += " | " + format_conversion

        nmux_bufcnt = nmux_bufsize = 0
        while nmux_bufsize < props["samp_rate"]/4: nmux_bufsize += 4096
        while nmux_bufsize * nmux_bufcnt < props["nmux_memory"] * 1e6: nmux_bufcnt += 1
        if nmux_bufcnt == 0 or nmux_bufsize == 0:
            logger.error("Error: nmux_bufsize or nmux_bufcnt is zero. These depend on nmux_memory and samp_rate options in config_webrx.py")
            self.modificationLock.release()
            return
        logger.debug("nmux_bufsize = %d, nmux_bufcnt = %d" % (nmux_bufsize, nmux_bufcnt))
        cmd = start_sdr_command + " | nmux --bufsize %d --bufcnt %d --port %d --address 127.0.0.1" % (nmux_bufsize, nmux_bufcnt, self.port)
        self.process = subprocess.Popen(cmd, shell=True, preexec_fn=os.setpgrp)
        logger.info("Started rtl source: " + cmd)

        while True:
            testsock = socket.socket()
            try:
                testsock.connect(("127.0.0.1", self.getPort()))
                testsock.close()
                break
            except:
                time.sleep(0.1)


        def wait_for_process_to_end():
            rc = self.process.wait()
            logger.debug("shut down with RC={0}".format(rc))
            self.monitor = None

        self.monitor = threading.Thread(target = wait_for_process_to_end)
        self.monitor.start()

        self.spectrumThread = SpectrumThread(self)
        self.spectrumThread.start()

        self.modificationLock.release()

        for c in self.clients:
            c.onSdrAvailable()

    def isAvailable(self):
        return self.monitor is not None

    def stop(self):
        for c in self.clients:
            c.onSdrUnavailable()

        self.modificationLock.acquire()

        if self.spectrumThread is not None:
            self.spectrumThread.stop()

        if self.process is not None:
            try:
                os.killpg(os.getpgid(self.process.pid), signal.SIGTERM)
            except ProcessLookupError:
                # been killed by something else, ignore
                pass
        if self.monitor:
            self.monitor.join()
        self.sleepOnRestart()
        self.modificationLock.release()

    def sleepOnRestart(self):
        pass

    def addClient(self, c):
        self.clients.append(c)
        self.start()
    def removeClient(self, c):
        try:
            self.clients.remove(c)
        except ValueError:
            pass
        if not self.clients:
            self.stop()

    def addSpectrumClient(self, c):
        self.spectrumClients.append(c)

    def removeSpectrumClient(self, c):
        try:
            self.spectrumClients.remove(c)
        except ValueError:
            pass

    def writeSpectrumData(self, data):
        for c in self.spectrumClients:
            c.write_spectrum_data(data)


class RtlSdrSource(SdrSource):
    def getCommand(self):
        return "rtl_sdr -s {samp_rate} -f {center_freq} -p {ppm} -g {rf_gain} -"

    def getFormatConversion(self):
        return "csdr convert_u8_f"

class HackrfSource(SdrSource):
    def getCommand(self):
        return "hackrf_transfer -s {samp_rate} -f {center_freq} -g {rf_gain} -l{lna_gain} -a{rf_amp} -r-"

    def getFormatConversion(self):
        return "csdr convert_s8_f"

class SdrplaySource(SdrSource):
    def getCommand(self):
        command = "rx_sdr -F CF32 -s {samp_rate} -f {center_freq} -p {ppm}"
        gainMap = { "rf_gain" : "RFGR", "if_gain" : "IFGR"}
        gains = [ "{0}={{{1}}}".format(gainMap[name], name) for (name, value) in self.rtlProps.collect("rf_gain", "if_gain").__dict__().items() if value is not None ]
        if gains:
            command += " -g {gains}".format(gains = ",".join(gains))
        if self.rtlProps["antenna"] is not None:
            command += " -a \"{antenna}\""
        command += " -"
        return command

    def sleepOnRestart(self):
        time.sleep(1)

class AirspySource(SdrSource):
    def __init__(self, props, port):
        super().__init__(props, port)
        self.command = "airspy_rx -f{center_freq_mhz} -r /dev/stdout -a{samp_rate} -g {rf_gain}"
        self.format_conversion = "csdr convert_s16_f"

class SpectrumThread(threading.Thread):
    def __init__(self, sdrSource):
        self.doRun = True
        self.sdrSource = sdrSource
        super().__init__()

    def run(self):
        props = self.sdrSource.props.collect(
            "samp_rate", "fft_size", "fft_fps", "fft_voverlap_factor", "fft_compression",
            "csdr_dynamic_bufsize", "csdr_print_bufsizes", "csdr_through"
        ).defaults(PropertyManager.getSharedInstance())

        self.dsp = dsp = csdr.dsp()
        dsp.nc_port = self.sdrSource.getPort()
        dsp.set_demodulator("fft")
        props.getProperty("samp_rate").wire(dsp.set_samp_rate)
        props.getProperty("fft_size").wire(dsp.set_fft_size)
        props.getProperty("fft_fps").wire(dsp.set_fft_fps)
        props.getProperty("fft_compression").wire(dsp.set_fft_compression)

        def set_fft_averages(key, value):
            samp_rate = props["samp_rate"]
            fft_size = props["fft_size"]
            fft_fps = props["fft_fps"]
            fft_voverlap_factor = props["fft_voverlap_factor"]

            dsp.set_fft_averages(int(round(1.0 * samp_rate / fft_size / fft_fps / (1.0 - fft_voverlap_factor))) if fft_voverlap_factor>0 else 0)
        props.collect("samp_rate", "fft_size", "fft_fps", "fft_voverlap_factor").wire(set_fft_averages)
        set_fft_averages(None, None)

        dsp.csdr_dynamic_bufsize = props["csdr_dynamic_bufsize"]
        dsp.csdr_print_bufsizes = props["csdr_print_bufsizes"]
        dsp.csdr_through = props["csdr_through"]
        logger.debug("Spectrum thread initialized successfully.")
        dsp.start()
        if props["csdr_dynamic_bufsize"]:
            dsp.read(8) #dummy read to skip bufsize & preamble
            logger.debug("Note: CSDR_DYNAMIC_BUFSIZE_ON = 1")
        logger.debug("Spectrum thread started.")
        bytes_to_read=int(dsp.get_fft_bytes_to_read())
        while self.doRun:
            data=dsp.read(bytes_to_read)
            if len(data) == 0:
                time.sleep(1)
            else:
                self.sdrSource.writeSpectrumData(data)

        dsp.stop()
        logger.debug("spectrum thread shut down")

        self.thread = None
        self.sdrSource.removeClient(self)

    def stop(self):
        logger.debug("stopping spectrum thread")
        self.doRun = False

class DspManager(object):
    def __init__(self, handler, sdrSource):
        self.doRun = False
        self.handler = handler
        self.sdrSource = sdrSource
        self.dsp = None
        self.sdrSource.addClient(self)

        self.localProps = self.sdrSource.getProps().collect(
            "audio_compression", "fft_compression", "digimodes_fft_size", "csdr_dynamic_bufsize",
            "csdr_print_bufsizes", "csdr_through", "digimodes_enable", "samp_rate"
        ).defaults(PropertyManager.getSharedInstance())

        self.dsp = csdr.dsp()
        #dsp_initialized=False
        self.localProps.getProperty("audio_compression").wire(self.dsp.set_audio_compression)
        self.localProps.getProperty("fft_compression").wire(self.dsp.set_fft_compression)
        self.dsp.set_offset_freq(0)
        self.dsp.set_bpf(-4000,4000)
        self.localProps.getProperty("digimodes_fft_size").wire(self.dsp.set_secondary_fft_size)

        self.dsp.nc_port = self.sdrSource.getPort()
        self.dsp.csdr_dynamic_bufsize = self.localProps["csdr_dynamic_bufsize"]
        self.dsp.csdr_print_bufsizes = self.localProps["csdr_print_bufsizes"]
        self.dsp.csdr_through = self.localProps["csdr_through"]

        self.localProps.getProperty("samp_rate").wire(self.dsp.set_samp_rate)

        self.localProps.getProperty("output_rate").wire(self.dsp.set_output_rate)
        self.localProps.getProperty("offset_freq").wire(self.dsp.set_offset_freq)
        self.localProps.getProperty("squelch_level").wire(self.dsp.set_squelch_level)

        def set_low_cut(cut):
            bpf = self.dsp.get_bpf()
            bpf[0] = cut
            self.dsp.set_bpf(*bpf)
        self.localProps.getProperty("low_cut").wire(set_low_cut)

        def set_high_cut(cut):
            bpf = self.dsp.get_bpf()
            bpf[1] = cut
            self.dsp.set_bpf(*bpf)
        self.localProps.getProperty("high_cut").wire(set_high_cut)

        self.localProps.getProperty("mod").wire(self.dsp.set_demodulator)

        if (self.localProps["digimodes_enable"]):
            def set_secondary_mod(mod):
                if mod == False: mod = None
                if self.dsp.get_secondary_demodulator() == mod: return
                self.stopSecondaryThreads()
                self.dsp.stop()
                self.dsp.set_secondary_demodulator(mod)
                if mod is not None:
                    self.handler.write_secondary_dsp_config({
                        "secondary_fft_size":self.localProps["digimodes_fft_size"],
                        "if_samp_rate":self.dsp.if_samp_rate(),
                        "secondary_bw":self.dsp.secondary_bw()
                    })
                self.dsp.start()

                if mod:
                    self.startSecondaryThreads()

            self.localProps.getProperty("secondary_mod").wire(set_secondary_mod)

            self.localProps.getProperty("secondary_offset_freq").wire(self.dsp.set_secondary_offset_freq)

        super().__init__()

    def start(self):
        self.doRun = self.sdrSource.isAvailable()
        if self.doRun:
            self.dsp.start()
            threading.Thread(target = self.readDspOutput).start()
            threading.Thread(target = self.readSMeterOutput).start()

    def startSecondaryThreads(self):
        self.runSecondary = True
        self.secondaryDemodThread = threading.Thread(target = self.readSecondaryDemod)
        self.secondaryDemodThread.start()
        self.secondaryFftThread = threading.Thread(target = self.readSecondaryFft)
        self.secondaryFftThread.start()

    def stopSecondaryThreads(self):
        self.runSecondary = False
        self.secondaryDemodThread = None
        self.secondaryFftThread = None

    def readDspOutput(self):
        while (self.doRun):
            data = self.dsp.read(256)
            if len(data) != 256:
                time.sleep(1)
            else:
                self.handler.write_dsp_data(data)

    def readSMeterOutput(self):
        while (self.doRun):
            level = self.dsp.get_smeter_level()
            self.handler.write_s_meter_level(level)

    def readSecondaryDemod(self):
        while (self.runSecondary):
            data = self.dsp.read_secondary_demod(1)
            self.handler.write_secondary_demod(data)

    def readSecondaryFft(self):
        while (self.runSecondary):
            data = self.dsp.read_secondary_fft(int(self.dsp.get_secondary_fft_bytes_to_read()))
            self.handler.write_secondary_fft(data)

    def stop(self):
        self.doRun = False
        self.runSecondary = False
        self.dsp.stop()
        self.sdrSource.removeClient(self)

    def setProperty(self, prop, value):
        self.localProps.getProperty(prop).setValue(value)

    def onSdrAvailable(self):
        logger.debug("received onSdrAvailable, attempting DspSource restart")
        if not self.doRun:
            self.doRun = True
        if self.dsp is not None:
            self.dsp.start()
            threading.Thread(target = self.readDspOutput).start()
            threading.Thread(target = self.readSMeterOutput).start()

    def onSdrUnavailable(self):
        logger.debug("received onSdrUnavailable, shutting down DspSource")
        if self.dsp is not None:
            self.dsp.stop()

class CpuUsageThread(threading.Thread):
    sharedInstance = None
    @staticmethod
    def getSharedInstance():
        if CpuUsageThread.sharedInstance is None:
            CpuUsageThread.sharedInstance = CpuUsageThread()
            CpuUsageThread.sharedInstance.start()
        return CpuUsageThread.sharedInstance

    def __init__(self):
        self.clients = []
        self.doRun = True
        self.last_worktime = 0
        self.last_idletime = 0
        super().__init__()

    def run(self):
        while self.doRun:
            try:
                cpu_usage = self.get_cpu_usage()
            except:
                cpu_usage = 0
            for c in self.clients:
                c.write_cpu_usage(cpu_usage)
            time.sleep(3)
        logger.debug("cpu usage thread shut down")
        if CpuUsageThread.sharedInstance == self:
            CpuUsageThread.sharedInstance = None

    def get_cpu_usage(self):
        try:
            f = open("/proc/stat","r")
        except:
            return 0 #Workaround, possibly we're on a Mac
        line = ""
        while not "cpu " in line: line=f.readline()
        f.close()
        spl = line.split(" ")
        worktime = int(spl[2]) + int(spl[3]) + int(spl[4])
        idletime = int(spl[5])
        dworktime = (worktime - self.last_worktime)
        didletime = (idletime - self.last_idletime)
        rate = float(dworktime) / (didletime+dworktime)
        self.last_worktime = worktime
        self.last_idletime = idletime
        if (self.last_worktime==0): return 0
        return rate

    def add_client(self, c):
        self.clients.append(c)

    def remove_client(self, c):
        try:
            self.clients.remove(c)
        except ValueError:
            pass
        if not self.clients:
            self.shutdown()

    def shutdown(self):
        self.doRun = False

class ClientReportingThread(threading.Thread):
    def __init__(self, registry):
        self.doRun = True
        self.registry = registry
        super().__init__()
    def run(self):
        while self.doRun:
            self.registry.broadcast()
            time.sleep(3)
    def stop(self):
        self.doRun = False

class TooManyClientsException(Exception):
    pass

class ClientRegistry(object):
    sharedInstance = None
    @staticmethod
    def getSharedInstance():
        if ClientRegistry.sharedInstance is None:
            ClientRegistry.sharedInstance = ClientRegistry()
        return ClientRegistry.sharedInstance

    def __init__(self):
        self.clients = []
        self.reporter = None
        super().__init__()

    def broadcast(self):
        n = self.clientCount()
        for c in self.clients:
            c.write_clients(n)

    def addClient(self, client):
        pm = PropertyManager.getSharedInstance()
        if len(self.clients) >= pm["max_clients"]:
            raise TooManyClientsException()
        self.clients.append(client)
        if self.reporter is None:
            self.reporter = ClientReportingThread(self)
            self.reporter.start()

    def clientCount(self):
        return len(self.clients)

    def removeClient(self, client):
        try:
            self.clients.remove(client)
        except ValueError:
            pass
        if not self.clients and self.reporter is not None:
            self.reporter.stop()
            self.reporter = None<|MERGE_RESOLUTION|>--- conflicted
+++ resolved
@@ -131,19 +131,8 @@
 
         props = self.rtlProps
 
-<<<<<<< HEAD
-        start_sdr_command = self.command.format(
-            samp_rate = props["samp_rate"],
-            center_freq = props["center_freq"],
-            center_freq_mhz = props["center_freq"]/1e6,
-            ppm = props["ppm"],
-            rf_gain = props["rf_gain"],
-            lna_gain = props["lna_gain"],
-            rf_amp = props["rf_amp"]
-=======
         start_sdr_command = self.getCommand().format(
             **props.collect("samp_rate", "center_freq", "ppm", "rf_gain", "lna_gain", "rf_amp", "antenna", "if_gain").__dict__()
->>>>>>> 8a7aeca6
         )
 
         format_conversion = self.getFormatConversion()
@@ -269,10 +258,14 @@
         time.sleep(1)
 
 class AirspySource(SdrSource):
-    def __init__(self, props, port):
-        super().__init__(props, port)
-        self.command = "airspy_rx -f{center_freq_mhz} -r /dev/stdout -a{samp_rate} -g {rf_gain}"
-        self.format_conversion = "csdr convert_s16_f"
+    def getCommand(self):
+        frequency = self.props['center_freq'] / 1e6
+        command = "airspy_rx"
+        command += " -f{0}".format(frequency)
+        command += " -r /dev/stdout -a{samp_rate} -g {rf_gain}"
+        return command
+    def getFormatConversion(self):
+        return "csdr convert_s16_f"
 
 class SpectrumThread(threading.Thread):
     def __init__(self, sdrSource):
